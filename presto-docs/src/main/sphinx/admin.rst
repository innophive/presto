**************
Administration
**************

.. toctree::
    :maxdepth: 1

    admin/web-interface
    admin/tuning
    admin/queue
<<<<<<< HEAD
=======
    admin/kerberos
>>>>>>> eaa2e7b6
<|MERGE_RESOLUTION|>--- conflicted
+++ resolved
@@ -7,8 +7,4 @@
 
     admin/web-interface
     admin/tuning
-    admin/queue
-<<<<<<< HEAD
-=======
-    admin/kerberos
->>>>>>> eaa2e7b6
+    admin/queue