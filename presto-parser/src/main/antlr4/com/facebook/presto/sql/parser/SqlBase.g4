/*
 * Licensed under the Apache License, Version 2.0 (the "License");
 * you may not use this file except in compliance with the License.
 * You may obtain a copy of the License at
 *
 *     http://www.apache.org/licenses/LICENSE-2.0
 *
 * Unless required by applicable law or agreed to in writing, software
 * distributed under the License is distributed on an "AS IS" BASIS,
 * WITHOUT WARRANTIES OR CONDITIONS OF ANY KIND, either express or implied.
 * See the License for the specific language governing permissions and
 * limitations under the License.
 */

grammar SqlBase;

tokens {
    DELIMITER
}

singleStatement
    : statement EOF
    ;

singleExpression
    : expression EOF
    ;

statement
    : query                                                            #statementDefault
    | USE schema=identifier                                            #use
    | USE catalog=identifier '.' schema=identifier                     #use
    | CREATE TABLE qualifiedName
        (WITH tableProperties)? AS query
        (WITH (NO)? DATA)?                                             #createTableAsSelect
    | CREATE TABLE (IF NOT EXISTS)? qualifiedName
        '(' tableElement (',' tableElement)* ')'
        (WITH tableProperties)?                                        #createTable
    | DROP TABLE (IF EXISTS)? qualifiedName                            #dropTable
    | INSERT INTO qualifiedName columnAliases? query                   #insertInto
    | DELETE FROM qualifiedName (WHERE booleanExpression)?             #delete
    | ALTER TABLE from=qualifiedName RENAME TO to=qualifiedName        #renameTable
    | ALTER TABLE tableName=qualifiedName
        RENAME COLUMN from=identifier TO to=identifier                 #renameColumn
    | ALTER TABLE tableName=qualifiedName
        ADD COLUMN column=tableElement                                 #addColumn
    | CREATE (OR REPLACE)? VIEW qualifiedName AS query                 #createView
    | DROP VIEW (IF EXISTS)? qualifiedName                             #dropView
    | CALL qualifiedName '(' (callArgument (',' callArgument)*)? ')'   #call
    | GRANT
        (privilege (',' privilege)* | ALL PRIVILEGES)
<<<<<<< HEAD
        ON (TABLE)? qualifiedName TO (grantee=identifier | PUBLIC)
=======
        ON TABLE? qualifiedName TO grantee=identifier
>>>>>>> 3bad4e66
        (WITH GRANT OPTION)?                                           #grant
    | EXPLAIN ('(' explainOption (',' explainOption)* ')')? statement  #explain
    | SHOW TABLES ((FROM | IN) qualifiedName)? (LIKE pattern=STRING)?  #showTables
    | SHOW SCHEMAS ((FROM | IN) identifier)?                           #showSchemas
    | SHOW CATALOGS                                                    #showCatalogs
    | SHOW COLUMNS (FROM | IN) qualifiedName                           #showColumns
    | DESCRIBE qualifiedName                                           #showColumns
    | DESC qualifiedName                                               #showColumns
    | SHOW FUNCTIONS                                                   #showFunctions
    | SHOW SESSION                                                     #showSession
    | SET SESSION qualifiedName EQ expression                          #setSession
    | RESET SESSION qualifiedName                                      #resetSession
    | START TRANSACTION (transactionMode (',' transactionMode)*)?      #startTransaction
    | COMMIT WORK?                                                     #commit
    | ROLLBACK WORK?                                                   #rollback
    | SHOW PARTITIONS (FROM | IN) qualifiedName
        (WHERE booleanExpression)?
        (ORDER BY sortItem (',' sortItem)*)?
        (LIMIT limit=(INTEGER_VALUE | ALL))?                           #showPartitions
    | PREPARE identifier FROM statement                                #prepare
    | DEALLOCATE PREPARE identifier                                    #deallocate
    | EXECUTE identifier (USING literal (',' literal)*)?               #execute
    | DESCRIBE INPUT identifier                                        #describeInput
    | DESCRIBE OUTPUT identifier                                       #describeOutput
    ;

query
    :  with? queryNoWith
    ;

with
    : WITH RECURSIVE? namedQuery (',' namedQuery)*
    ;

tableElement
    : identifier type
    ;

tableProperties
    : '(' tableProperty (',' tableProperty)* ')'
    ;

tableProperty
    : identifier EQ expression
    ;

queryNoWith:
      queryTerm
      (ORDER BY sortItem (',' sortItem)*)?
      (LIMIT limit=(INTEGER_VALUE | ALL))?
      (APPROXIMATE AT confidence=number CONFIDENCE)?
    ;

queryTerm
    : queryPrimary                                                             #queryTermDefault
    | left=queryTerm operator=INTERSECT setQuantifier? right=queryTerm         #setOperation
    | left=queryTerm operator=(UNION | EXCEPT) setQuantifier? right=queryTerm  #setOperation
    ;

queryPrimary
    : querySpecification                   #queryPrimaryDefault
    | TABLE qualifiedName                  #table
    | VALUES expression (',' expression)*  #inlineTable
    | '(' queryNoWith  ')'                 #subquery
    ;

sortItem
    : expression ordering=(ASC | DESC)? (NULLS nullOrdering=(FIRST | LAST))?
    ;

querySpecification
    : SELECT setQuantifier? selectItem (',' selectItem)*
      (FROM relation (',' relation)*)?
      (WHERE where=booleanExpression)?
      (GROUP BY groupingElement (',' groupingElement)*)?
      (HAVING having=booleanExpression)?
    ;

groupingElement
    : groupingExpressions                                               #singleGroupingSet
    | ROLLUP '(' (qualifiedName (',' qualifiedName)*)? ')'              #rollup
    | CUBE '(' (qualifiedName (',' qualifiedName)*)? ')'                #cube
    | GROUPING SETS '(' groupingSet (',' groupingSet)* ')'              #multipleGroupingSets
    ;

groupingExpressions
    : '(' (expression (',' expression)*)? ')'
    | expression
    ;

groupingSet
    : '(' (qualifiedName (',' qualifiedName)*)? ')'
    | qualifiedName
    ;

namedQuery
    : name=identifier (columnAliases)? AS '(' query ')'
    ;

setQuantifier
    : DISTINCT
    | ALL
    ;

selectItem
    : expression (AS? identifier)?  #selectSingle
    | qualifiedName '.' ASTERISK    #selectAll
    | ASTERISK                      #selectAll
    ;

relation
    : left=relation
      ( CROSS JOIN right=sampledRelation
      | joinType JOIN rightRelation=relation joinCriteria
      | NATURAL joinType JOIN right=sampledRelation
      )                                           #joinRelation
    | sampledRelation                             #relationDefault
    ;

joinType
    : INNER?
    | LEFT OUTER?
    | RIGHT OUTER?
    | FULL OUTER?
    ;

joinCriteria
    : ON booleanExpression
    | USING '(' identifier (',' identifier)* ')'
    ;

sampledRelation
    : aliasedRelation (
        TABLESAMPLE sampleType '(' percentage=expression ')'
        RESCALED?
        (STRATIFY ON '(' stratify+=expression (',' stratify+=expression)* ')')?
      )?
    ;

sampleType
    : BERNOULLI
    | SYSTEM
    | POISSONIZED
    ;

aliasedRelation
    : relationPrimary (AS? identifier columnAliases?)?
    ;

columnAliases
    : '(' identifier (',' identifier)* ')'
    ;

relationPrimary
    : qualifiedName                                                   #tableName
    | '(' query ')'                                                   #subqueryRelation
    | UNNEST '(' expression (',' expression)* ')' (WITH ORDINALITY)?  #unnest
    | '(' relation ')'                                                #parenthesizedRelation
    ;

expression
    : booleanExpression
    ;

booleanExpression
    : predicated                                                   #booleanDefault
    | NOT booleanExpression                                        #logicalNot
    | left=booleanExpression operator=AND right=booleanExpression  #logicalBinary
    | left=booleanExpression operator=OR right=booleanExpression   #logicalBinary
    | EXISTS '(' query ')'                                         #exists
    ;

// workaround for:
//  https://github.com/antlr/antlr4/issues/780
//  https://github.com/antlr/antlr4/issues/781
predicated
    : valueExpression predicate[$valueExpression.ctx]?
    ;

predicate[ParserRuleContext value]
    : comparisonOperator right=valueExpression                            #comparison
    | NOT? BETWEEN lower=valueExpression AND upper=valueExpression        #between
    | NOT? IN '(' expression (',' expression)* ')'                        #inList
    | NOT? IN '(' query ')'                                               #inSubquery
    | NOT? LIKE pattern=valueExpression (ESCAPE escape=valueExpression)?  #like
    | IS NOT? NULL                                                        #nullPredicate
    | IS NOT? DISTINCT FROM right=valueExpression                         #distinctFrom
    ;

valueExpression
    : primaryExpression                                                                 #valueExpressionDefault
    | valueExpression AT timeZoneSpecifier                                              #atTimeZone
    | operator=(MINUS | PLUS) valueExpression                                           #arithmeticUnary
    | left=valueExpression operator=(ASTERISK | SLASH | PERCENT) right=valueExpression  #arithmeticBinary
    | left=valueExpression operator=(PLUS | MINUS) right=valueExpression                #arithmeticBinary
    | left=valueExpression CONCAT right=valueExpression                                 #concatenation
    ;

primaryExpression
    : literal                                                                        #literalExpression
    | PARAMETER                                                                      #parameter
    | POSITION '(' valueExpression IN valueExpression ')'                            #position
    | '(' expression (',' expression)+ ')'                                           #rowConstructor
    | ROW '(' expression (',' expression)* ')'                                       #rowConstructor
    | qualifiedName '(' ASTERISK ')' over?                                           #functionCall
    | qualifiedName '(' (setQuantifier? expression (',' expression)*)? ')' over?     #functionCall
    | identifier '->' expression                                                     #lambda
    | '(' identifier (',' identifier)* ')' '->' expression                           #lambda
    | '(' query ')'                                                                  #subqueryExpression
    | CASE valueExpression whenClause+ (ELSE elseExpression=expression)? END         #simpleCase
    | CASE whenClause+ (ELSE elseExpression=expression)? END                         #searchedCase
    | CAST '(' expression AS type ')'                                                #cast
    | TRY_CAST '(' expression AS type ')'                                            #cast
    | ARRAY '[' (expression (',' expression)*)? ']'                                  #arrayConstructor
    | value=primaryExpression '[' index=valueExpression ']'                          #subscript
    | identifier                                                                     #columnReference
    | base=primaryExpression '.' fieldName=identifier                                #dereference
    | name=CURRENT_DATE                                                              #specialDateTimeFunction
    | name=CURRENT_TIME ('(' precision=INTEGER_VALUE ')')?                           #specialDateTimeFunction
    | name=CURRENT_TIMESTAMP ('(' precision=INTEGER_VALUE ')')?                      #specialDateTimeFunction
    | name=LOCALTIME ('(' precision=INTEGER_VALUE ')')?                              #specialDateTimeFunction
    | name=LOCALTIMESTAMP ('(' precision=INTEGER_VALUE ')')?                         #specialDateTimeFunction
    | SUBSTRING '(' valueExpression FROM valueExpression (FOR valueExpression)? ')'  #substring
    | NORMALIZE '(' valueExpression (',' normalForm)? ')'                            #normalize
    | EXTRACT '(' identifier FROM valueExpression ')'                                #extract
    | '(' expression ')'                                                             #parenthesizedExpression
    ;

literal
    : NULL                                                                           #nullLiteral
    | interval                                                                       #intervalLiteral
    | identifier STRING                                                              #typeConstructor
    | number                                                                         #numericLiteral
    | booleanValue                                                                   #booleanLiteral
    | STRING                                                                         #stringLiteral
    | BINARY_LITERAL                                                                 #binaryLiteral
    ;

timeZoneSpecifier
    : TIME ZONE interval  #timeZoneInterval
    | TIME ZONE STRING    #timeZoneString
    ;

comparisonOperator
    : EQ | NEQ | LT | LTE | GT | GTE
    ;

booleanValue
    : TRUE | FALSE
    ;

interval
    : INTERVAL sign=(PLUS | MINUS)? STRING from=intervalField (TO to=intervalField)?
    ;

intervalField
    : YEAR | MONTH | DAY | HOUR | MINUTE | SECOND
    ;

type
    : type ARRAY
    | ARRAY '<' type '>'
    | MAP '<' type ',' type '>'
    | baseType ('(' typeParameter (',' typeParameter)* ')')?
    ;

typeParameter
    : INTEGER_VALUE | type
    ;

baseType
    : TIME_WITH_TIME_ZONE
    | TIMESTAMP_WITH_TIME_ZONE
    | identifier
    ;

whenClause
    : WHEN condition=expression THEN result=expression
    ;

over
    : OVER '('
        (PARTITION BY partition+=expression (',' partition+=expression)*)?
        (ORDER BY sortItem (',' sortItem)*)?
        windowFrame?
      ')'
    ;

windowFrame
    : frameType=RANGE start=frameBound
    | frameType=ROWS start=frameBound
    | frameType=RANGE BETWEEN start=frameBound AND end=frameBound
    | frameType=ROWS BETWEEN start=frameBound AND end=frameBound
    ;

frameBound
    : UNBOUNDED boundType=PRECEDING                 #unboundedFrame
    | UNBOUNDED boundType=FOLLOWING                 #unboundedFrame
    | CURRENT ROW                                   #currentRowBound
    | expression boundType=(PRECEDING | FOLLOWING)  #boundedFrame // expression should be unsignedLiteral
    ;


explainOption
    : FORMAT value=(TEXT | GRAPHVIZ)         #explainFormat
    | TYPE value=(LOGICAL | DISTRIBUTED)     #explainType
    ;

transactionMode
    : ISOLATION LEVEL levelOfIsolation    #isolationLevel
    | READ accessMode=(ONLY | WRITE)      #transactionAccessMode
    ;

levelOfIsolation
    : READ UNCOMMITTED                    #readUncommitted
    | READ COMMITTED                      #readCommitted
    | REPEATABLE READ                     #repeatableRead
    | SERIALIZABLE                        #serializable
    ;

callArgument
    : expression                    #positionalArgument
    | identifier '=>' expression    #namedArgument
    ;

privilege
<<<<<<< HEAD
    : SELECT | DELETE | INSERT | value=identifier
=======
    : SELECT | DELETE | INSERT | identifier
>>>>>>> 3bad4e66
    ;

qualifiedName
    : identifier ('.' identifier)*
    ;

identifier
    : IDENTIFIER             #unquotedIdentifier
    | quotedIdentifier       #quotedIdentifierAlternative
    | nonReserved            #unquotedIdentifier
    | BACKQUOTED_IDENTIFIER  #backQuotedIdentifier
    | DIGIT_IDENTIFIER       #digitIdentifier
    ;

quotedIdentifier
    : QUOTED_IDENTIFIER
    ;

number
    : DECIMAL_VALUE  #decimalLiteral
    | DOUBLE_VALUE   #doubleLiteral
    | INTEGER_VALUE  #integerLiteral
    ;

nonReserved
    : SHOW | TABLES | COLUMNS | COLUMN | PARTITIONS | FUNCTIONS | SCHEMAS | CATALOGS | SESSION
    | ADD
    | OVER | PARTITION | RANGE | ROWS | PRECEDING | FOLLOWING | CURRENT | ROW | MAP | ARRAY
    | DATE | TIME | TIMESTAMP | INTERVAL | ZONE
    | YEAR | MONTH | DAY | HOUR | MINUTE | SECOND
    | EXPLAIN | FORMAT | TYPE | TEXT | GRAPHVIZ | LOGICAL | DISTRIBUTED
    | TABLESAMPLE | SYSTEM | BERNOULLI | POISSONIZED | USE | TO
    | RESCALED | APPROXIMATE | AT | CONFIDENCE
    | SET | RESET
    | VIEW | REPLACE
    | IF | NULLIF | COALESCE
    | TRY
    | normalForm
    | POSITION
    | NO | DATA
    | START | TRANSACTION | COMMIT | ROLLBACK | WORK | ISOLATION | LEVEL
    | SERIALIZABLE | REPEATABLE | COMMITTED | UNCOMMITTED | READ | WRITE | ONLY
    | CALL
    | GRANT | PRIVILEGES | PUBLIC | OPTION
    ;

normalForm
    : NFD | NFC | NFKD | NFKC
    ;

SELECT: 'SELECT';
FROM: 'FROM';
ADD: 'ADD';
AS: 'AS';
ALL: 'ALL';
SOME: 'SOME';
ANY: 'ANY';
DISTINCT: 'DISTINCT';
WHERE: 'WHERE';
GROUP: 'GROUP';
BY: 'BY';
GROUPING: 'GROUPING';
SETS: 'SETS';
CUBE: 'CUBE';
ROLLUP: 'ROLLUP';
ORDER: 'ORDER';
HAVING: 'HAVING';
LIMIT: 'LIMIT';
APPROXIMATE: 'APPROXIMATE';
AT: 'AT';
CONFIDENCE: 'CONFIDENCE';
OR: 'OR';
AND: 'AND';
IN: 'IN';
NOT: 'NOT';
NO: 'NO';
EXISTS: 'EXISTS';
BETWEEN: 'BETWEEN';
LIKE: 'LIKE';
IS: 'IS';
NULL: 'NULL';
TRUE: 'TRUE';
FALSE: 'FALSE';
NULLS: 'NULLS';
FIRST: 'FIRST';
LAST: 'LAST';
ESCAPE: 'ESCAPE';
ASC: 'ASC';
DESC: 'DESC';
SUBSTRING: 'SUBSTRING';
POSITION: 'POSITION';
FOR: 'FOR';
DATE: 'DATE';
TIME: 'TIME';
TIMESTAMP: 'TIMESTAMP';
INTERVAL: 'INTERVAL';
YEAR: 'YEAR';
MONTH: 'MONTH';
DAY: 'DAY';
HOUR: 'HOUR';
MINUTE: 'MINUTE';
SECOND: 'SECOND';
ZONE: 'ZONE';
CURRENT_DATE: 'CURRENT_DATE';
CURRENT_TIME: 'CURRENT_TIME';
CURRENT_TIMESTAMP: 'CURRENT_TIMESTAMP';
LOCALTIME: 'LOCALTIME';
LOCALTIMESTAMP: 'LOCALTIMESTAMP';
EXTRACT: 'EXTRACT';
CASE: 'CASE';
WHEN: 'WHEN';
THEN: 'THEN';
ELSE: 'ELSE';
END: 'END';
JOIN: 'JOIN';
CROSS: 'CROSS';
OUTER: 'OUTER';
INNER: 'INNER';
LEFT: 'LEFT';
RIGHT: 'RIGHT';
FULL: 'FULL';
NATURAL: 'NATURAL';
USING: 'USING';
ON: 'ON';
OVER: 'OVER';
PARTITION: 'PARTITION';
RANGE: 'RANGE';
ROWS: 'ROWS';
UNBOUNDED: 'UNBOUNDED';
PRECEDING: 'PRECEDING';
FOLLOWING: 'FOLLOWING';
CURRENT: 'CURRENT';
ROW: 'ROW';
WITH: 'WITH';
RECURSIVE: 'RECURSIVE';
VALUES: 'VALUES';
CREATE: 'CREATE';
TABLE: 'TABLE';
VIEW: 'VIEW';
REPLACE: 'REPLACE';
INSERT: 'INSERT';
DELETE: 'DELETE';
INTO: 'INTO';
CONSTRAINT: 'CONSTRAINT';
DESCRIBE: 'DESCRIBE';
GRANT: 'GRANT';
PRIVILEGES: 'PRIVILEGES';
PUBLIC: 'PUBLIC';
OPTION: 'OPTION';
EXPLAIN: 'EXPLAIN';
FORMAT: 'FORMAT';
TYPE: 'TYPE';
TEXT: 'TEXT';
GRAPHVIZ: 'GRAPHVIZ';
LOGICAL: 'LOGICAL';
DISTRIBUTED: 'DISTRIBUTED';
TRY: 'TRY';
CAST: 'CAST';
TRY_CAST: 'TRY_CAST';
SHOW: 'SHOW';
TABLES: 'TABLES';
SCHEMAS: 'SCHEMAS';
CATALOGS: 'CATALOGS';
COLUMNS: 'COLUMNS';
COLUMN: 'COLUMN';
USE: 'USE';
PARTITIONS: 'PARTITIONS';
FUNCTIONS: 'FUNCTIONS';
DROP: 'DROP';
UNION: 'UNION';
EXCEPT: 'EXCEPT';
INTERSECT: 'INTERSECT';
TO: 'TO';
SYSTEM: 'SYSTEM';
BERNOULLI: 'BERNOULLI';
POISSONIZED: 'POISSONIZED';
TABLESAMPLE: 'TABLESAMPLE';
RESCALED: 'RESCALED';
STRATIFY: 'STRATIFY';
ALTER: 'ALTER';
RENAME: 'RENAME';
UNNEST: 'UNNEST';
ORDINALITY: 'ORDINALITY';
ARRAY: 'ARRAY';
MAP: 'MAP';
SET: 'SET';
RESET: 'RESET';
SESSION: 'SESSION';
DATA: 'DATA';
START: 'START';
TRANSACTION: 'TRANSACTION';
COMMIT: 'COMMIT';
ROLLBACK: 'ROLLBACK';
WORK: 'WORK';
ISOLATION: 'ISOLATION';
LEVEL: 'LEVEL';
SERIALIZABLE: 'SERIALIZABLE';
REPEATABLE: 'REPEATABLE';
COMMITTED: 'COMMITTED';
UNCOMMITTED: 'UNCOMMITTED';
READ: 'READ';
WRITE: 'WRITE';
ONLY: 'ONLY';
CALL: 'CALL';
PREPARE: 'PREPARE';
DEALLOCATE: 'DEALLOCATE';
EXECUTE: 'EXECUTE';
INPUT: 'INPUT';
OUTPUT: 'OUTPUT';

NORMALIZE: 'NORMALIZE';
NFD : 'NFD';
NFC : 'NFC';
NFKD : 'NFKD';
NFKC : 'NFKC';

IF: 'IF';
NULLIF: 'NULLIF';
COALESCE: 'COALESCE';

EQ  : '=';
NEQ : '<>' | '!=';
LT  : '<';
LTE : '<=';
GT  : '>';
GTE : '>=';

PLUS: '+';
MINUS: '-';
ASTERISK: '*';
SLASH: '/';
PERCENT: '%';
CONCAT: '||';

STRING
    : '\'' ( ~'\'' | '\'\'' )* '\''
    ;

// Note: we allow any character inside the binary literal and validate
// its a correct literal when the AST is being constructed. This
// allows us to provide more meaningful error messages to the user
BINARY_LITERAL
    :  'X\'' (~'\'')* '\''
    ;

INTEGER_VALUE
    : DIGIT+
    ;

DECIMAL_VALUE
    : DIGIT+ '.' DIGIT*
    | '.' DIGIT+
    ;

DOUBLE_VALUE
    : DIGIT+ ('.' DIGIT*)? EXPONENT
    | '.' DIGIT+ EXPONENT
    ;

IDENTIFIER
    : (LETTER | '_') (LETTER | DIGIT | '_' | '@' | ':')*
    ;

DIGIT_IDENTIFIER
    : DIGIT (LETTER | DIGIT | '_' | '@' | ':')+
    ;

QUOTED_IDENTIFIER
    : '"' ( ~'"' | '""' )* '"'
    ;

BACKQUOTED_IDENTIFIER
    : '`' ( ~'`' | '``' )* '`'
    ;

TIME_WITH_TIME_ZONE
    : 'TIME' WS 'WITH' WS 'TIME' WS 'ZONE'
    ;

TIMESTAMP_WITH_TIME_ZONE
    : 'TIMESTAMP' WS 'WITH' WS 'TIME' WS 'ZONE'
    ;

fragment EXPONENT
    : 'E' [+-]? DIGIT+
    ;

fragment DIGIT
    : [0-9]
    ;

fragment LETTER
    : [A-Z]
    ;

SIMPLE_COMMENT
    : '--' ~[\r\n]* '\r'? '\n'? -> channel(HIDDEN)
    ;

BRACKETED_COMMENT
    : '/*' .*? '*/' -> channel(HIDDEN)
    ;

WS
    : [ \r\n\t]+ -> channel(HIDDEN)
    ;

PARAMETER
    : '?'
    ;

// Catch-all for anything we can't recognize.
// We use this to be able to ignore and recover all the text
// when splitting statements with DelimiterLexer
UNRECOGNIZED
    : .
    ;<|MERGE_RESOLUTION|>--- conflicted
+++ resolved
@@ -49,11 +49,7 @@
     | CALL qualifiedName '(' (callArgument (',' callArgument)*)? ')'   #call
     | GRANT
         (privilege (',' privilege)* | ALL PRIVILEGES)
-<<<<<<< HEAD
-        ON (TABLE)? qualifiedName TO (grantee=identifier | PUBLIC)
-=======
         ON TABLE? qualifiedName TO grantee=identifier
->>>>>>> 3bad4e66
         (WITH GRANT OPTION)?                                           #grant
     | EXPLAIN ('(' explainOption (',' explainOption)* ')')? statement  #explain
     | SHOW TABLES ((FROM | IN) qualifiedName)? (LIKE pattern=STRING)?  #showTables
@@ -380,11 +376,7 @@
     ;
 
 privilege
-<<<<<<< HEAD
-    : SELECT | DELETE | INSERT | value=identifier
-=======
     : SELECT | DELETE | INSERT | identifier
->>>>>>> 3bad4e66
     ;
 
 qualifiedName
